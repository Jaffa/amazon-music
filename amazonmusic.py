"""
This module implements an API for interacting with Amazon Music.

:copyright: 2018 Andrew Flegg
:license: Licensed under the Apache License, see LICENSE.
"""

# Licensed under the Apache License, Version 2.0 (the "License");
# you may not use this file except in compliance with the License.
# You may obtain a copy of the License at
# 
#     http://www.apache.org/licenses/LICENSE-2.0
# 
# Unless required by applicable law or agreed to in writing, software
# distributed under the License is distributed on an "AS IS" BASIS,
# WITHOUT WARRANTIES OR CONDITIONS OF ANY KIND, either express or implied.
# See the License for the specific language governing permissions and
# limitations under the License.

from bs4 import BeautifulSoup
import json
import os
import requests
import re
import types

try:
    from http.cookiejar import LWPCookieJar, Cookie
except ImportError:
    # noinspection PyUnresolvedReferences
    from cookielib import LWPCookieJar, Cookie

<<<<<<< HEAD
AMAZON_MUSIC='https://music.amazon.com'
AMAZON_SIGNIN='/ap/signin'
AMAZON_MFA = '/ap/mfa'  # Multi-Factor Authorization
AMAZON_FORCE_SIGNIN='/gp/dmusic/cloudplayer/forceSignIn'
COOKIE_TARGET='_AmazonMusic-targetUrl' # Placholder cookie to store target server in
USER_AGENT='Mozilla/5.0 (X11; Ubuntu; Linux x86_64; rv:57.0) Gecko/20100101 Firefox/57.0'
=======
AMAZON_MUSIC = 'https://music.amazon.com'
AMAZON_SIGNIN = '/ap/signin'
AMAZON_FORCE_SIGNIN = '/gp/dmusic/cloudplayer/forceSignIn'
COOKIE_TARGET = '_AmazonMusic-targetUrl'  # Placeholder cookie to store target server in
USER_AGENT = 'Mozilla/5.0 (X11; Ubuntu; Linux x86_64; rv:57.0) Gecko/20100101 Firefox/57.0'
>>>>>>> c590dc77

# Overrides for realm -> region, if the first two characters can't be used, based on digitalMusicPlayer
REGION_MAP = {
    'USAmazon': 'NA',
    'EUAmazon': 'EU',
    'FEAmazon': 'FE'
}


class AmazonMusic:
    """
    Allows interaction with the Amazon Music service through a programmatic
    interface.

    Usage::

      >>> from amazonmusic import AmazonMusic
      >>> from getpass import getpass
<<<<<<< HEAD
      >>> am = AmazonMusic(credentials = lambda: [input('Email: '),
                                                  getpass('Amazon password: ')])
  """

  def __init__(self, cookies=None, credentials=None):
    """
      Constructs and returns an :class:`AmazonMusic <AmazonMusic>`. This
      will use a cookie jar stored, by default, in the home directory.

      :param credentials: Two-element array of username/password or lambda that will return such.
      :param cookies: (optional) Filepath to be used for the cookie jar.
    """

    cookiepath = cookies or '%s/.amazonmusic-cookies.dat' % (os.environ['HOME'])
    self.session = requests.Session()
    self.session.cookies = LWPCookieJar(cookiepath)
    if os.path.isfile(cookiepath):
      self.session.cookies.load()

    targetCookie = next((c for c in self.session.cookies if c.name == COOKIE_TARGET), None)
    if targetCookie is None:
      targetCookie = Cookie(1, COOKIE_TARGET, AMAZON_MUSIC, '0', False, ':invalid', True, ':invalid', '', False, True, 2147483647, False, 'Used to store target music URL', 'https://github.com/Jaffa/amazon-music/', {})

    # -- Fetch the homepage, authenticating if necessary...
    #
    self.__c = credentials
    r = self.session.get(targetCookie.value, headers = {'User-Agent': USER_AGENT})
    self.session.cookies.save()
    os.chmod(cookiepath, 0o600)

    appConfig = None
    while appConfig is None:
      while r.history and any(h.status_code == 302 and AMAZON_SIGNIN in h.headers['Location'] for h in r.history):
        r = self._authenticate(r)

      # -- Parse out the JSON config object...
      #
      for line in r.iter_lines(decode_unicode=True):
        if 'amznMusic.appConfig = ' in line:
          appConfig = json.loads(re.sub(r'^[^\{]*', '',
                                 re.sub(r';$', '', line)))
          break

      if appConfig is None:
        raise Exception("Unable to find appConfig in %s" % (r.content))

      if appConfig['isRecognizedCustomer'] == 0:
        r = self.session.get(AMAZON_MUSIC + AMAZON_FORCE_SIGNIN, headers = {'User-Agent': USER_AGENT})
        appConfig = None
    self.__c = None

    # -- Store session variables...
    #
    self.deviceId=appConfig['deviceId']
    self.csrfToken=appConfig['CSRFTokenConfig']['csrf_token']
    self.csrfTs=appConfig['CSRFTokenConfig']['csrf_ts']
    self.csrfRnd=appConfig['CSRFTokenConfig']['csrf_rnd']
    self.customerId=appConfig['customerId']
    self.deviceType=appConfig['deviceType']
    self.territory=appConfig['musicTerritory']
    self.locale=appConfig['i18n']['locale']
    self.region=REGION_MAP.get(appConfig['realm'], appConfig['realm'][:2])
    self.url='https://' + appConfig['serverInfo']['returnUrlServer']

    targetCookie.value = self.url
    self.session.cookies.set_cookie(targetCookie)
    self.session.cookies.save()


  def _authenticate(self, r):
    """
      Handles the sign-in process with Amazon's login page.

      :param r: The response object pointing to the Amazon signin page.
    """
    if type(self.__c) == types.FunctionType:
      self.__c = self.__c()

    if not isinstance(self.__c, list) or len(self.__c) != 2:
      raise Exception("Invalid self.__c: expected list of two elements, but got " + type(self.__c))

    soup = BeautifulSoup(r.content, "html.parser")
    query = { "email": self.__c[0], "password": self.__c[1] }

    for field in soup.form.find_all("input"):
      if field.get("type") == "hidden":
        query[field.get("name")] = field.get("value")
      #else:
        #print("skipping %s of type %s with value %s" % (field.get("name"), field.get("type"), field.get("value")))

    r = self.session.post(soup.form.get("action"), headers = {
          'User-Agent': USER_AGENT,
=======
      >>> am = AmazonMusic(credentials = lambda: [input('Email: '), getpass('Amazon password: ')])
    """

    def __init__(self, cookies=None, credentials=None):
        """
        Constructs and returns an :class:`AmazonMusic <AmazonMusic>`. This
        will use a cookie jar stored, by default, in the home directory.

        :param credentials: Two-element array of username/password or lambda that will return such.
        :param cookies: (optional) File path to be used for the cookie jar.
        """

        cookie_path = cookies or '{}/.amazonmusic-cookies.dat'.format(os.environ['HOME'])
        self.session = requests.Session()
        self.session.cookies = LWPCookieJar(cookie_path)
        if os.path.isfile(cookie_path):
            self.session.cookies.load()

        target_cookie = next((c for c in self.session.cookies if c.name == COOKIE_TARGET), None)
        if target_cookie is None:
            target_cookie = Cookie(1, COOKIE_TARGET, AMAZON_MUSIC, '0', False, ':invalid', True, ':invalid', '', False,
                                   True, 2147483647, False, 'Used to store target music URL',
                                   'https://github.com/Jaffa/amazon-music/', {})

        # -- Fetch the homepage, authenticating if necessary...
        #
        self.__c = credentials
        r = self.session.get(target_cookie.value, headers={'User-Agent': USER_AGENT})
        self.session.cookies.save()
        os.chmod(cookie_path, 0o600)

        app_config = None
        while app_config is None:
            while r.history and any(h.status_code == 302 and AMAZON_SIGNIN in h.headers['Location'] for h in r.history):
                r = self._authenticate(r)

            # -- Parse out the JSON config object...
            #
            for line in r.iter_lines(decode_unicode=True):
                if 'amznMusic.appConfig = ' in line:
                    app_config = json.loads(re.sub(r'^[^{]*', '', re.sub(r';$', '', line)))
                    break

            if app_config is None:
                raise Exception("Unable to find appConfig in {}".format(r.content))

            if app_config['isRecognizedCustomer'] == 0:
                r = self.session.get(AMAZON_MUSIC + AMAZON_FORCE_SIGNIN, headers={'User-Agent': USER_AGENT})
                app_config = None
        self.__c = None

        # -- Store session variables...
        #
        self.deviceId = app_config['deviceId']
        self.csrfToken = app_config['CSRFTokenConfig']['csrf_token']
        self.csrfTs = app_config['CSRFTokenConfig']['csrf_ts']
        self.csrfRnd = app_config['CSRFTokenConfig']['csrf_rnd']
        self.customerId = app_config['customerId']
        self.deviceType = app_config['deviceType']
        self.territory = app_config['musicTerritory']
        self.locale = app_config['i18n']['locale']
        self.region = REGION_MAP.get(app_config['realm'], app_config['realm'][:2])
        self.url = 'https://' + app_config['serverInfo']['returnUrlServer']

        target_cookie.value = self.url
        self.session.cookies.set_cookie(target_cookie)
        self.session.cookies.save()

    def _authenticate(self, r):
        """
        Handles the sign-in process with Amazon's login page.

        :param r: The response object pointing to the Amazon signin page.
        """
        if isinstance(self.__c, types.FunctionType):
            self.__c = self.__c()

        if not isinstance(self.__c, list) or len(self.__c) != 2:
            raise Exception("Invalid self.__c: expected list of two elements, but got " + type(self.__c))

        soup = BeautifulSoup(r.content, "html.parser")
        query = {"email": self.__c[0], "password": self.__c[1]}

        for field in soup.form.find_all("input"):
            if field.get("type") == "hidden":
                query[field.get("name")] = field.get("value")
            # else:
            # print("skipping %s of type %s with value %s" % (field.get("name"), field.get("type"), field.get("value")))

        r = self.session.post(soup.form.get("action"), headers={
            'User-Agent': USER_AGENT,
>>>>>>> c590dc77
            'Referer': r.history[0].headers['Location'],
            'Upgrade-Insecure-Requests': '1',
            'Accept': 'text/html,application/xhtml+xml,application/xml;q=0.9,*/*;q=0.8',
            'Accept-Language': 'en-US,en-GB;q=0.7,chrome://global/locale/intl.properties;q=0.3'
<<<<<<< HEAD
          },
          data = query)

    if r.history and r.history[-1].is_redirect and AMAZON_MFA in r.history[-1].headers['Location']:
      soup = BeautifulSoup(r.content, "html.parser")
      query = {"otpCode": input("2FA Code:")}
      for field in soup.form.find_all("input"):
        if field.get("type") == "hidden":
          query[field.get("name")] = field.get("value")

      r = self.session.post(soup.form.get("action"), data=query,
                            headers={
                              'User-Agent': USER_AGENT,
                              'Referer': r.history[0].headers['Location'],
                              'Upgrade-Insecure-Requests': '1',
                              'Accept': 'text/html,application/xhtml+xml,application/xml;q=0.9,*/*;q=0.8',
                              'Accept-Language': 'en-US,en-GB;q=0.7,chrome://global/locale/intl.properties;q=0.3'
                            })

    self.session.cookies.save()
    return r


  def call(self, endpoint, target, query):
    """
      Make a call against an endpoint and return the JSON response.

      :param endpoint: The URL endpoint of the request.
      :param target: The (Java?) class of the API to invoke.
      :param query: The JSON request.
    """
    query_headers = {
      'User-Agent': USER_AGENT,
      'csrf-token': self.csrfToken,
      'csrf-rnd': self.csrfRnd,
      'csrf-ts': self.csrfTs,
      'X-Requested-With': 'XMLHttpRequest'
    }
    if target is None: # Legacy cirrus API
      query_data = query
    else:
      query_headers['X-Amz-Target'] = target
      query_headers['Content-Type'] = 'application/json'
      query_headers['Content-Encoding'] = 'amz-1.0'
      query_data = json.dumps(query)

    r = self.session.post('%s/%s/api/%s' % (self.url, self.region, endpoint), headers = query_headers, data = query_data)
    self.session.cookies.save()
    return r.json()


  def createStation(self, stationId):
    """
      Create a station that can be played.

      :param stationId: Station ID, for example `A2UW0MECRAWILL`.
    """
    return Station(
      self, stationId,
      self.call('mpqs/voiceenabled/createQueue',
                     'com.amazon.musicplayqueueservice.model.client.external.voiceenabled.MusicPlayQueueServiceExternalVoiceEnabledClient.createQueue',
                     {'identifier': stationId, 'identifierType': 'STATION_KEY',
                      'customerInfo': {
=======
        },
                              data=query)
        self.session.cookies.save()
        return r

    def call(self, endpoint, target, query):
        """
        Make a call against an endpoint and return the JSON response.

        :param endpoint: The URL endpoint of the request.
        :param target: The (Java?) class of the API to invoke.
        :param query: The JSON request.
        """
        query_headers = {
            'User-Agent': USER_AGENT,
            'csrf-token': self.csrfToken,
            'csrf-rnd': self.csrfRnd,
            'csrf-ts': self.csrfTs,
            'X-Requested-With': 'XMLHttpRequest'
        }
        if target is None:  # Legacy cirrus API
            query_data = query
        else:
            query_headers['X-Amz-Target'] = target
            query_headers['Content-Type'] = 'application/json'
            query_headers['Content-Encoding'] = 'amz-1.0'
            query_data = json.dumps(query)

        r = self.session.post('{}/{}/api/{}'.format(self.url, self.region, endpoint), headers=query_headers,
                              data=query_data)
        self.session.cookies.save()
        return r.json()

    def create_station(self, station_id):
        """
        Create a station that can be played.

        :param station_id: Station ID, for example `A2UW0MECRAWILL`.
        """
        return Station(
            self, station_id,
            self.call(
                'mpqs/voiceenabled/createQueue',
                'com.amazon.musicplayqueueservice.model.client.external.voiceenabled.MusicPlayQueueServiceExternal'
                'VoiceEnabledClient.createQueue',
                {
                    'identifier': station_id, 'identifierType': 'STATION_KEY',
                    'customerInfo': {
>>>>>>> c590dc77
                        'deviceId': self.deviceId,
                        'deviceType': self.deviceType,
                        'musicTerritory': self.territory,
                        'customerId': self.customerId
                    }
                }
            )
        )

    def get_album(self, album_id):
        """
        Get an album that can be played.

        param albumId: Album ID, for example `B00J9AEZ7G`.
        """
        return Album(
            self,
            self.call(
                'muse/legacy/lookup',
                'com.amazon.musicensembleservice.MusicEnsembleService.lookup',
                {
                    'asins': [album_id],
                    'features': [
                        'popularity',
                        'expandTracklist',
                        'trackLibraryAvailability',
                        'collectionLibraryAvailability'
                    ],
                    'requestedContent': 'MUSIC_SUBSCRIPTION',
                    'deviceId': self.deviceId,
                    'deviceType': self.deviceType,
                    'musicTerritory': self.territory,
                    'customerId': self.customerId
                }
            )['albumList'][0]
        )

    @property
    def albums(self):
        """
        Return albums that are in the library. Amazon considers all albums,
        however this filters the list to albums with only four or more items.
        """
        query = {
            'Operation': 'searchLibrary',
            'ContentType': 'JSON',
            'searchReturnType': 'ALBUMS',
            'searchCriteria.member.1.attributeName': 'status',
            'searchCriteria.member.1.comparisonType': 'EQUALS',
            'searchCriteria.member.1.attributeValue': 'AVAILABLE',
            'searchCriteria.member.2.attributeName': 'trackStatus',
            'searchCriteria.member.2.comparisonType': 'IS_NULL',
            'searchCriteria.member.2.attributeValue': None,
            'albumArtUrlsSizeList.member.1': 'FULL',
            'selectedColumns.member.1': 'albumArtistName',
            'selectedColumns.member.2': 'albumName',
            'selectedColumns.member.3': 'artistName',
            'selectedColumns.member.4': 'objectId',
            'selectedColumns.member.5': 'primaryGenre',
            'selectedColumns.member.6': 'sortAlbumArtistName',
            'selectedColumns.member.7': 'sortAlbumName',
            'selectedColumns.member.8': 'sortArtistName',
            'selectedColumns.member.9': 'albumCoverImageFull',
            'selectedColumns.member.10': 'albumAsin',
            'selectedColumns.member.11': 'artistAsin',
            'selectedColumns.member.12': 'gracenoteId',
            'sortCriteriaList': None,
            'maxResults': 100,
            'nextResultsToken': None,
            'caller': 'getAllDataByMetaType',
            'sortCriteriaList.member.1.sortColumn': 'sortAlbumName',
            'sortCriteriaList.member.1.sortType': 'ASC',
            'customerInfo.customerId': self.customerId,
            'customerInfo.deviceId': self.deviceId,
            'customerInfo.deviceType': self.deviceType,
        }

        data = self.call('cirrus/', None, query)['searchLibraryResponse']['searchLibraryResult']
        results = []
        results.extend(data['searchReturnItemList'])
        while results:
            r = results.pop(0)
            if r['numTracks'] >= 4 and r['metadata'].get('primeStatus') == 'PRIME':
                yield Album(self, r)

            if not results and data['nextResultsToken']:
                query['nextResultsToken'] = data['nextResultsToken']
                data = self.call('cirrus/', None, query)['searchLibraryResponse']['searchLibraryResult']
                results.extend(data['searchReturnItemList'])

    def get_playlists(self, album_id):
        """
        Get a playlist that can be played.

        :param album_id: Playlist ID, for example `B075QGZDZ3`.
        """
        return Playlist(
            self,
            self.call(
                'muse/legacy/lookup',
                'com.amazon.musicensembleservice.MusicEnsembleService.lookup',
                {
                    'asins': [album_id],
                    'features': [
                        'popularity',
                        'expandTracklist',
                        'trackLibraryAvailability',
                        'collectionLibraryAvailability'
                    ],
                    'requestedContent': 'MUSIC_SUBSCRIPTION',
                    'deviceId': self.deviceId,
                    'deviceType': self.deviceType,
                    'musicTerritory': self.territory,
                    'customerId': self.customerId
                }
            )['playlistList'][0]
        )

    def search(self, query, library_only=False, tracks=True, albums=True, playlists=True, artists=True, stations=True):
        """
        Search Amazon Music for the given query, and return matching results
        (playlists, albums, tracks and artists).

        This is still a work-in-progress, and at the moment the raw Amazon Music
        native data structure is returned.

        :param query: Query.
        :param library_only (optional) Limit to the user's library only, rather than the library + Amazon Music.
               Defaults to false.
        :param tracks: (optional) Include tracks in the results, defaults to true.
        :param albums: (optional) Include albums in the results, defaults to true.
        :param playlists: (optional) Include playlists in the results, defaults to true.
        :param artists: (optional) Include artists in the results, defaults to true.
        :param stations: (optional) Include stations in the results, defaults to true - only makes sense if
               `library_only` is false.
        """
        query_obj = {
            'deviceId': self.deviceId,
            'deviceType': self.deviceType,
            'musicTerritory': self.territory,
            'customerId': self.customerId,
            'languageLocale': self.locale,
            'requestContext': {'customerInitiated': True},
            'query': {},
            'resultSpecs': []
        }

        # -- Set up the search object...
        #
        if library_only:
            def _set_q(q):
                query_obj['query'] = q
        else:
            query_obj['query'] = {
                '__type': 'com.amazon.music.search.model#BooleanQuery',
                'must': [{}],
                'should': [{
                    '__type': 'com.amazon.music.search.model#TermQuery',
                    'fieldName': 'primeStatus',
                    'term': 'PRIME'
                }]
            }

            def _set_q(q):
                query_obj['query']['must'][0] = q

        # -- Set up the query...
        #
        if query is None:
            _set_q({
                '__type': 'com.amazon.music.search.model#ExistsQuery',
                'fieldName': 'asin'
            })
        else:
            _set_q({
                '__type': 'com.amazon.music.search.model#MatchQuery',
                'query': query
            })

        def _add_result_spec(**kwargs):
            for type_ in kwargs:
                if kwargs[type_]:
                    def result_spec(n):
                        return {
                            'label': '{}s'.format(n),  # Before it was %ss, is {}s right?
                            'documentSpecs': [{
                                'type': n,
                                'fields': [
                                    '__DEFAULT',
                                    'artFull',
                                    'fileExtension',
                                    'isMusicSubscription',
                                    'primeStatus'
                                ]
                            }],
                            'maxResults': 30
                        }
                    if type_ != 'station':
                        query_obj['resultSpecs'].append(result_spec('library_{}'.format(type_)))
                    if not library_only:
                        query_obj['resultSpecs'].append(result_spec('catalog_{}'.format(type_)))

        _add_result_spec(
            track=tracks,
            album=albums,
            playlist=playlists,
            artist=artists,
            station=stations
        )

        # TODO Convert into a better data structure
        # TODO There seems to be a paging token
        return list(map(
            lambda r: [r['label'], r],
            self.call('search/v1_1/', 'com.amazon.tenzing.v1_1.TenzingServiceExternalV1_1.search', query_obj)['results']
        ))


class Station:
    """
    Represents a streamable, unending station. This should be created with `AmazonMusic.createStation`.

    Key properties are:

    * `id` - ID of the station (Amazon ASIN)
    * `name` - Name of the station.
    * `coverUrl` - URL containing cover art for the station.
    * `tracks` - Iterable generator for the `Tracks` that make up this station.
    """

    def __init__(self, am, asin, data):
        """
        Internal use only.

        :param am: AmazonMusic object, used to make API calls.
        :param asin: Station ASIN.
        :param data: JSON data structure for the station, from Amazon Music.
        """
        self._am = am
        self.id = asin
        self.json = data
        self.coverUrl = data['queue']['queueMetadata']['imageUrlMap']['FULL']
        self.name = data['queue']['queueMetadata']['title']
        self._pageToken = data['queue']['pageToken']

    @property
    def tracks(self):
        """
        Provides an iterable generator for the `Tracks` that make up this station.
        """
        tracks = []
        tracks.extend(self.json['trackMetadataList'])
        while tracks:
            yield Track(self._am, tracks.pop(0))

            if not tracks:
                data = self._am.call(
                    'mpqs/voiceenabled/getNextTracks',
                    'com.amazon.musicplayqueueservice.model.client.external.voiceenabled.MusicPlayQueueService'
                    'ExternalVoiceEnabledClient.getNextTracks',
                    {
                        'pageToken': self._pageToken,
                        'numberOfTracks': 10,
                        'customerInfo': {
                            'deviceId': self._am.deviceId,
                            'deviceType': self._am.deviceType,
                            'musicTerritory': self._am.territory,
                            'customerId': self._am.customerId
                        }
                    })
                self._pageToken = data['nextPageToken']
                tracks.extend(data['trackMetadataList'])


class Album:
    """
    Represents a streamable, playable album. This should be created with
    `AmazonMusic.getAlbum`.

    Key properties are:

    * `id` - ID of the album (Amazon ASIN)
    * `name` - Album name.
    * `artist` - Album artist name.
    * `coverUrl` - URL containing cover art for the album.
    * `genre` - Genre of the album.
    * `rating` - Average review score (out of 5).
    * `trackCount` - Number of tracks.
    * `releaseDate` - UNIX timestamp of the original release date.
    * `tracks` - Iterable generator for the `Tracks` that make up this station.
    """

    def __init__(self, am, data):
        """
        Internal use only.

        :param am: AmazonMusic object, used to make API calls.
        :param data: JSON data structure for the album, from Amazon Music. Supports both `muse` and `cirrus` formats.
        """
        self._am = am
        self.json = data
        if 'metadata' in data:
            self.trackCount = data['numTracks']
            self.json = data['metadata']
            data = self.json
            self.id = data['albumAsin']
            self.coverUrl = data.get('albumCoverImageFull', data.get('albumCoverImageMedium'))
            self.name = data['albumName']
            self.artist = data['albumArtistName']
            self.genre = data['primaryGenre']
            self.rating = None
            self.releaseDate = None
        else:
            self.id = data['asin']
            self.coverUrl = data['image']
            self.name = data['title']
            self.artist = data['artist']['name']
            self.genre = data['productDetails'].get('primaryGenreName')
            self.rating = data['reviews']['average']
            self.trackCount = data['trackCount']
            self.releaseDate = data['originalReleaseDate'] / 1000

    @property
    def tracks(self):
        """
        Provide the list for the `Tracks` that make up this album.
        """
        # If we've only got a summary, load the full data
        if 'tracks' not in self.json:
            a = self._am.get_album(self.id)
            self.__init__(self._am, a.json)

        return list(map(lambda t: Track(self._am, t), self.json['tracks']))


class Playlist:
    """
    Represents a streamable, playable playlist. This should be created with `AmazonMusic.getPlaylist`.

    Key properties are:

    * `id` - ID of the album (Amazon ASIN)
    * `name` - Album name.
    * `coverUrl` - URL containing cover art for the album.
    * `genre` - Genre of the album.
    * `rating` - Average review score (out of 5).
    * `trackCount` - Number of tracks.
    * `tracks` - Iterable generator for the `Tracks` that make up this station.
    """

    def __init__(self, am, data):
        """
        Internal use only.

        :param am: AmazonMusic object, used to make API calls.
        :param data: JSON data structure for the album, from Amazon Music.
        """
        self._am = am
        self.json = data
        self.id = data['asin']
        self.coverUrl = data['image']
        self.name = data['title']
        self.genre = data['primaryGenre']
        self.rating = data['reviews']['average']
        self.trackCount = data['trackCount']

    @property
    def tracks(self):
        """
        Provide the list for the `Tracks` that make up this album.
        """
        return list(map(lambda t: Track(self._am, t), self.json['tracks']))


class Track:
    """
    Represents an individual track on Amazon Music. This will be returned from
    one of the other calls and cannot be created directly.

    Key properties are:

    * `name` - Track name
    * `artist` - Track artist
    * `album` - Album containing the track
    * `albumArtist` - Primary artist for the album
    * `coverUrl` - URL containing cover art for the track/album.
    * `streamUrl` - URL of M3U playlist allowing the track to be streamed.
    """

    def __init__(self, am, data):
        """
        Internal use only.

        :param am: AmazonMusic object, used to make API calls.
        :param data: JSON data structure for the track, from Amazon Music.
                     Supported data structures are from `mpqs` and `muse`.
        """
        try:
            self._am = am
            self._url = None

            self.json = data
            self.name = data.get('name') or data['title']
            self.artist = data.get('artistName') or data['artist']['name']
            self.album = data['album'].get('name') or data['album'].get('title')
            self.albumArtist = data['album'].get('artistName') or data['album'].get('albumArtistName', self.artist)

            self.coverUrl = None
            if 'artUrlMap' in data:
                self.coverUrl = data['artUrlMap'].get('FULL', data['artUrlMap'].get('LARGE'))
            elif 'image' in data['album']:
                self.coverUrl = data['album']['image']

            if 'identifierType' in data:
                self.identifierType = data['identifierType']
                self.identifier = data['identifier']
            else:
                self.identifierType = 'ASIN'
                self.identifier = data['asin']

            self.duration = data.get('durationInSeconds', data.get('duration'))
        except KeyError as e:
            e.args = ('{} not found in {}'.format(e.args[0], json.dumps(data, sort_keys=True)),)
            raise

    @property
    def stream_url(self):
        """
        Return the URL for an M3U playlist for the track, allowing it to be streamed.
        The playlist seems to consist of individual chunks of the song, in ~10s segments,
        so a player capable of playing playlists seamless is required, such as VLC.
        """
        if self._url is None:
            stream_json = self._am.call(
                'dmls/',
                'com.amazon.digitalmusiclocator.DigitalMusicLocatorServiceExternal.getRestrictedStreamingURL',
                {
                    'customerId': self._am.customerId,
                    'deviceToken': {
                        'deviceTypeId': self._am.deviceType,
                        'deviceId': self._am.deviceId,
                    },
                    'appMetadata': {
                        'https': 'true'
                    },
                    'clientMetadata': {
                        'clientId': 'WebCP',
                    },
                    'contentId': {
                        'identifier': self.identifier,
                        'identifierType': self.identifierType,
                        'bitRate': 'HIGH',
                        'contentDuration': self.duration
                    }
                })
            if 'statusCode' in stream_json and stream_json['statusCode'] == 'MAX_CONCURRENCY_REACHED':
                raise Exception(stream_json['statusCode'])

            try:
                self._url = stream_json['contentResponse']['urlList'][0]
            except KeyError as e:
                e.args = ('{} not found in {}'.format(e.args[0], json.dumps(stream_json, sort_keys=True)),)
                raise
        return self._url<|MERGE_RESOLUTION|>--- conflicted
+++ resolved
@@ -30,20 +30,12 @@
     # noinspection PyUnresolvedReferences
     from cookielib import LWPCookieJar, Cookie
 
-<<<<<<< HEAD
-AMAZON_MUSIC='https://music.amazon.com'
-AMAZON_SIGNIN='/ap/signin'
-AMAZON_MFA = '/ap/mfa'  # Multi-Factor Authorization
-AMAZON_FORCE_SIGNIN='/gp/dmusic/cloudplayer/forceSignIn'
-COOKIE_TARGET='_AmazonMusic-targetUrl' # Placholder cookie to store target server in
-USER_AGENT='Mozilla/5.0 (X11; Ubuntu; Linux x86_64; rv:57.0) Gecko/20100101 Firefox/57.0'
-=======
 AMAZON_MUSIC = 'https://music.amazon.com'
 AMAZON_SIGNIN = '/ap/signin'
+AMAZON_MFA = '/ap/mfa'  # Multi-Factor Authorization
 AMAZON_FORCE_SIGNIN = '/gp/dmusic/cloudplayer/forceSignIn'
 COOKIE_TARGET = '_AmazonMusic-targetUrl'  # Placeholder cookie to store target server in
 USER_AGENT = 'Mozilla/5.0 (X11; Ubuntu; Linux x86_64; rv:57.0) Gecko/20100101 Firefox/57.0'
->>>>>>> c590dc77
 
 # Overrides for realm -> region, if the first two characters can't be used, based on digitalMusicPlayer
 REGION_MAP = {
@@ -62,100 +54,6 @@
 
       >>> from amazonmusic import AmazonMusic
       >>> from getpass import getpass
-<<<<<<< HEAD
-      >>> am = AmazonMusic(credentials = lambda: [input('Email: '),
-                                                  getpass('Amazon password: ')])
-  """
-
-  def __init__(self, cookies=None, credentials=None):
-    """
-      Constructs and returns an :class:`AmazonMusic <AmazonMusic>`. This
-      will use a cookie jar stored, by default, in the home directory.
-
-      :param credentials: Two-element array of username/password or lambda that will return such.
-      :param cookies: (optional) Filepath to be used for the cookie jar.
-    """
-
-    cookiepath = cookies or '%s/.amazonmusic-cookies.dat' % (os.environ['HOME'])
-    self.session = requests.Session()
-    self.session.cookies = LWPCookieJar(cookiepath)
-    if os.path.isfile(cookiepath):
-      self.session.cookies.load()
-
-    targetCookie = next((c for c in self.session.cookies if c.name == COOKIE_TARGET), None)
-    if targetCookie is None:
-      targetCookie = Cookie(1, COOKIE_TARGET, AMAZON_MUSIC, '0', False, ':invalid', True, ':invalid', '', False, True, 2147483647, False, 'Used to store target music URL', 'https://github.com/Jaffa/amazon-music/', {})
-
-    # -- Fetch the homepage, authenticating if necessary...
-    #
-    self.__c = credentials
-    r = self.session.get(targetCookie.value, headers = {'User-Agent': USER_AGENT})
-    self.session.cookies.save()
-    os.chmod(cookiepath, 0o600)
-
-    appConfig = None
-    while appConfig is None:
-      while r.history and any(h.status_code == 302 and AMAZON_SIGNIN in h.headers['Location'] for h in r.history):
-        r = self._authenticate(r)
-
-      # -- Parse out the JSON config object...
-      #
-      for line in r.iter_lines(decode_unicode=True):
-        if 'amznMusic.appConfig = ' in line:
-          appConfig = json.loads(re.sub(r'^[^\{]*', '',
-                                 re.sub(r';$', '', line)))
-          break
-
-      if appConfig is None:
-        raise Exception("Unable to find appConfig in %s" % (r.content))
-
-      if appConfig['isRecognizedCustomer'] == 0:
-        r = self.session.get(AMAZON_MUSIC + AMAZON_FORCE_SIGNIN, headers = {'User-Agent': USER_AGENT})
-        appConfig = None
-    self.__c = None
-
-    # -- Store session variables...
-    #
-    self.deviceId=appConfig['deviceId']
-    self.csrfToken=appConfig['CSRFTokenConfig']['csrf_token']
-    self.csrfTs=appConfig['CSRFTokenConfig']['csrf_ts']
-    self.csrfRnd=appConfig['CSRFTokenConfig']['csrf_rnd']
-    self.customerId=appConfig['customerId']
-    self.deviceType=appConfig['deviceType']
-    self.territory=appConfig['musicTerritory']
-    self.locale=appConfig['i18n']['locale']
-    self.region=REGION_MAP.get(appConfig['realm'], appConfig['realm'][:2])
-    self.url='https://' + appConfig['serverInfo']['returnUrlServer']
-
-    targetCookie.value = self.url
-    self.session.cookies.set_cookie(targetCookie)
-    self.session.cookies.save()
-
-
-  def _authenticate(self, r):
-    """
-      Handles the sign-in process with Amazon's login page.
-
-      :param r: The response object pointing to the Amazon signin page.
-    """
-    if type(self.__c) == types.FunctionType:
-      self.__c = self.__c()
-
-    if not isinstance(self.__c, list) or len(self.__c) != 2:
-      raise Exception("Invalid self.__c: expected list of two elements, but got " + type(self.__c))
-
-    soup = BeautifulSoup(r.content, "html.parser")
-    query = { "email": self.__c[0], "password": self.__c[1] }
-
-    for field in soup.form.find_all("input"):
-      if field.get("type") == "hidden":
-        query[field.get("name")] = field.get("value")
-      #else:
-        #print("skipping %s of type %s with value %s" % (field.get("name"), field.get("type"), field.get("value")))
-
-    r = self.session.post(soup.form.get("action"), headers = {
-          'User-Agent': USER_AGENT,
-=======
       >>> am = AmazonMusic(credentials = lambda: [input('Email: '), getpass('Amazon password: ')])
     """
 
@@ -247,78 +145,29 @@
 
         r = self.session.post(soup.form.get("action"), headers={
             'User-Agent': USER_AGENT,
->>>>>>> c590dc77
             'Referer': r.history[0].headers['Location'],
             'Upgrade-Insecure-Requests': '1',
             'Accept': 'text/html,application/xhtml+xml,application/xml;q=0.9,*/*;q=0.8',
             'Accept-Language': 'en-US,en-GB;q=0.7,chrome://global/locale/intl.properties;q=0.3'
-<<<<<<< HEAD
-          },
-          data = query)
-
-    if r.history and r.history[-1].is_redirect and AMAZON_MFA in r.history[-1].headers['Location']:
-      soup = BeautifulSoup(r.content, "html.parser")
-      query = {"otpCode": input("2FA Code:")}
-      for field in soup.form.find_all("input"):
-        if field.get("type") == "hidden":
-          query[field.get("name")] = field.get("value")
-
-      r = self.session.post(soup.form.get("action"), data=query,
-                            headers={
-                              'User-Agent': USER_AGENT,
-                              'Referer': r.history[0].headers['Location'],
-                              'Upgrade-Insecure-Requests': '1',
-                              'Accept': 'text/html,application/xhtml+xml,application/xml;q=0.9,*/*;q=0.8',
-                              'Accept-Language': 'en-US,en-GB;q=0.7,chrome://global/locale/intl.properties;q=0.3'
-                            })
-
-    self.session.cookies.save()
-    return r
-
-
-  def call(self, endpoint, target, query):
-    """
-      Make a call against an endpoint and return the JSON response.
-
-      :param endpoint: The URL endpoint of the request.
-      :param target: The (Java?) class of the API to invoke.
-      :param query: The JSON request.
-    """
-    query_headers = {
-      'User-Agent': USER_AGENT,
-      'csrf-token': self.csrfToken,
-      'csrf-rnd': self.csrfRnd,
-      'csrf-ts': self.csrfTs,
-      'X-Requested-With': 'XMLHttpRequest'
-    }
-    if target is None: # Legacy cirrus API
-      query_data = query
-    else:
-      query_headers['X-Amz-Target'] = target
-      query_headers['Content-Type'] = 'application/json'
-      query_headers['Content-Encoding'] = 'amz-1.0'
-      query_data = json.dumps(query)
-
-    r = self.session.post('%s/%s/api/%s' % (self.url, self.region, endpoint), headers = query_headers, data = query_data)
-    self.session.cookies.save()
-    return r.json()
-
-
-  def createStation(self, stationId):
-    """
-      Create a station that can be played.
-
-      :param stationId: Station ID, for example `A2UW0MECRAWILL`.
-    """
-    return Station(
-      self, stationId,
-      self.call('mpqs/voiceenabled/createQueue',
-                     'com.amazon.musicplayqueueservice.model.client.external.voiceenabled.MusicPlayQueueServiceExternalVoiceEnabledClient.createQueue',
-                     {'identifier': stationId, 'identifierType': 'STATION_KEY',
-                      'customerInfo': {
-=======
-        },
-                              data=query)
+        }, data=query)
+
+        if r.history and r.history[-1].is_redirect and AMAZON_MFA in r.history[-1].headers['Location']:
+            soup = BeautifulSoup(r.content, "html.parser")
+            query = {"otpCode": input("2FA Code:")}
+
+            for field in soup.form.find_all("input"):
+                if field.get("type") == "hidden":
+                    query[field.get("name")] = field.get("value")
+                    
+            r = self.session.post(soup.form.get("action"), data=query,
+                                  headers={
+                                      'User-Agent': USER_AGENT,
+                                      'Referer': r.history[0].headers['Location'],
+                                      'Upgrade-Insecure-Requests': '1',
+                                      'Accept': 'text/html,application/xhtml+xml,application/xml;q=0.9,*/*;q=0.8',
+                                      'Accept-Language': 'en-US,en-GB;q=0.7,chrome://global/locale/intl.properties;q=0.3'
+            })
+
         self.session.cookies.save()
         return r
 
@@ -365,7 +214,6 @@
                 {
                     'identifier': station_id, 'identifierType': 'STATION_KEY',
                     'customerInfo': {
->>>>>>> c590dc77
                         'deviceId': self.deviceId,
                         'deviceType': self.deviceType,
                         'musicTerritory': self.territory,
